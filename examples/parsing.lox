// run in --parsing and --line-by-line modes!!
// expresiones literales
true;
false;
nil;
// expresiones unaria
-1;
!true;
// expresiones binarias
2 * 2;
2 / 2;
6 % 4;
2 - 2;
2 + 2;
5 >= 2;
1 < 4;
3 == 3;
"a" != "b";
// agrupamientos
(true);
(1 + 5);
<<<<<<< HEAD
(1 + 5) % 4;
1 + 5 % 4;
=======
// expresiones postfix
x++;
func()++;
-x++;
>>>>>>> 0cf36fc1
// expresiones invalidas
1 +;
( 2 + 2;<|MERGE_RESOLUTION|>--- conflicted
+++ resolved
@@ -19,15 +19,12 @@
 // agrupamientos
 (true);
 (1 + 5);
-<<<<<<< HEAD
 (1 + 5) % 4;
 1 + 5 % 4;
-=======
 // expresiones postfix
 x++;
 func()++;
 -x++;
->>>>>>> 0cf36fc1
 // expresiones invalidas
 1 +;
 ( 2 + 2;